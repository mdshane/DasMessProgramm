from PyQt5 import QtCore, QtWidgets, QtGui
from PyQt5.QtWidgets import QApplication

from measurement.measurement import FloatInput, IntegerInput
from windows.table_window import TableWindow
from windows.plot_window import PlotWindow
import pandas as pd

from datetime import datetime
<<<<<<< HEAD
=======
from time import sleep
from typing import Dict, List
>>>>>>> 5f2302e9

import measurement
from measurement.measurement import SignalInterface


class SignalDataAcquisition(QtCore.QObject, SignalInterface):
    finished = QtCore.pyqtSignal(object)
    data = QtCore.pyqtSignal(object)
    started = QtCore.pyqtSignal()

    def __init__(self):
        super().__init__()

    def emit_finished(self, something):
        self.finished.emit(something)

    def emit_data(self, something):
        self.data.emit(something)

    def emit_started(self):
        self.started.emit()


        
class Main(QtWidgets.QMainWindow):

    input_validators = {int: QtGui.QIntValidator,  # Qt-internal checks for different input widget types
                        float: QtGui.QDoubleValidator,
                        str: None}
    
    def __init__(self):
        super(Main, self).__init__()

        self.__signal_interface = SignalDataAcquisition()
        self.__signal_interface.finished.connect(self.__finished)
        self.__signal_interface.data.connect(self.__new_data)

        self.__directory_name = ""
        self.__dynamic_inputs = dict()  # type: Dict[str, QtWidgets.QLineEdit]
        
        self.__init_gui()

        # DEBUG:
        self.__create_input_ui({
            'v': FloatInput('Maximum Voltage', default=0.0),
            'i': FloatInput('Current Limit', default=1e-6),
            'nplc': IntegerInput('NPLC', default=1)})

    def __init_gui(self):
        self.setWindowTitle('DasMessProgramm')
        bar = self.menuBar()
        method = bar.addMenu('Method')

        registry = measurement.REGISTRY.keys()

        for entry in registry:
            method.addAction(entry, lambda x=entry: self.__menu_measurement_selected(x))


        central_layout = QtWidgets.QHBoxLayout()
        central_widget = QtWidgets.QWidget()
        central_widget.setLayout(central_layout)
        
        inputs_layout = QtWidgets.QVBoxLayout()
        central_layout.addLayout(inputs_layout)

        file_name_layout = QtWidgets.QVBoxLayout()
        inputs_layout.addLayout(file_name_layout)
        file_name_layout.setSpacing(5)
        file_name_layout.addWidget(QtWidgets.QLabel("Save directory:"))
        self.__file_name_display = QtWidgets.QLineEdit()
        self.__file_name_display.setFixedWidth(180)  # Also sets left panel width
        file_name_layout.addWidget(self.__file_name_display)
        self.__file_name_display.setReadOnly(True)
        self.__file_name_display.textChanged.connect(
            lambda text: self.__file_name_display.setToolTip(text)
        )
        self.__file_name_display.setText(self.__directory_name)
        file_name_button = QtWidgets.QPushButton()
        file_name_layout.addWidget(file_name_button)
        file_name_button.setText("Browse...")
        file_name_button.clicked.connect(self.__set_directory_name)

        # This layout contains the dynamically managed inputs:
        self.__dynamic_inputs_layout = QtWidgets.QVBoxLayout()
        self.__dynamic_inputs_layout.setSpacing(15)
        file_name_layout.addLayout(self.__dynamic_inputs_layout)

        inputs_layout.addStretch()

        self.__mdi = QtWidgets.QMdiArea()
        central_layout.addWidget(self.__mdi)

        self.setCentralWidget(central_widget)

        self.__tb_window = TableWindow()
        self.__mdi.addSubWindow(self.__tb_window)

        self.__df = pd.DataFrame()

        self.__plot_windows = {}

    def __menu_measurement_selected(self, x):
        print('DEBUG', 'selected', x, measurement.REGISTRY[x])

        self.__measurement = measurement.REGISTRY[x](self.__signal_interface)
        self.__create_input_ui(self.__measurement.inputs)

        for input in self.__measurement.inputs:
            print(input)

        self.__df = pd.DataFrame()

        self.__plot_windows = {}

        for title, pair in self.__measurement.recommended_plots.items():
            if pair not in self.__plot_windows:
                x_label = self.__measurement.outputs[pair[0]].fullname
                y_label = self.__measurement.outputs[pair[1]].fullname

                print(x_label, y_label)

                window = PlotWindow(title=title, x_label=x_label, y_label=y_label)
                self.__plot_windows[pair] = window
                self.__mdi.addSubWindow(window)
                window.show()

        if x == 'Dummy Measurement':
            self.__measurement.initialize('/', (1, 2), n=50)
            self.__measurement.start()

    def __create_input_ui(self, inputs):
        pass

    def __finished(self, data_dict):
        pass

    def __new_data(self, data_dict):

<<<<<<< HEAD
        self.__df = self.__df.append(data_dict, ignore_index=True)
        self.__tb_window.update_data(self.__df)
=======
    def __create_input_ui(self, inputs):
        """Dynamically set left panel user input widgets.
        
        Arguments:
            inputs: Dict[str, AbstractInput]: A dictionary of inputs as defined in SMU2Probe.inputs
        """
        self.__dynamic_inputs.clear()

        for element in list(inputs.keys()):
            element_layout = QtWidgets.QVBoxLayout()
            element_layout.setSpacing(0)
            self.__dynamic_inputs_layout.addLayout(element_layout)

            element_name = inputs[element].fullname
            element_layout.addWidget(QtWidgets.QLabel(element_name))  # Header text

            element_input_field = QtWidgets.QLineEdit()
            self.__dynamic_inputs[element] = element_input_field
            element_layout.addWidget(element_input_field)
            
            # Validate the input field if it is numerical:
            element_type = inputs[element].type
            element_input_validator = self.input_validators[element_type]  # This is a type object
            if element_input_validator is not None:
                element_input_field.setValidator(element_input_validator())

            element_default = inputs[element].default
            element_input_field.setText(str(element_default))

    def __get_input_arguments(self):
        """Return a dictionary of input names with their user-set values.

        Names are not the full names of an input but their dictionary index.
        """
        input_values = dict()
        for name in self.__dynamic_inputs:
            input_values[name] = self.__dynamic_inputs[name].text()

        return input_values
    
    @QtCore.pyqtSlot()
    def __set_directory_name(self):
        """Open a dialogue to change the output directory."""
        self.__directory_name = QtWidgets.QFileDialog.getExistingDirectoryUrl().path() + "/"

>>>>>>> 5f2302e9

        for pair, window in self.__plot_windows.items():
            window.update_data(self.__df[list(pair)])


if __name__ == '__main__':
    import sys

    app = QApplication(sys.argv)
    m = Main()
    m.show()
    sys.exit(app.exec_())<|MERGE_RESOLUTION|>--- conflicted
+++ resolved
@@ -7,14 +7,10 @@
 import pandas as pd
 
 from datetime import datetime
-<<<<<<< HEAD
-=======
-from time import sleep
-from typing import Dict, List
->>>>>>> 5f2302e9
 
 import measurement
 from measurement.measurement import SignalInterface
+from typing import Dict, List
 
 
 class SignalDataAcquisition(QtCore.QObject, SignalInterface):
@@ -35,13 +31,12 @@
         self.started.emit()
 
 
-        
 class Main(QtWidgets.QMainWindow):
 
     input_validators = {int: QtGui.QIntValidator,  # Qt-internal checks for different input widget types
                         float: QtGui.QDoubleValidator,
                         str: None}
-    
+
     def __init__(self):
         super(Main, self).__init__()
 
@@ -51,7 +46,7 @@
 
         self.__directory_name = ""
         self.__dynamic_inputs = dict()  # type: Dict[str, QtWidgets.QLineEdit]
-        
+
         self.__init_gui()
 
         # DEBUG:
@@ -74,7 +69,7 @@
         central_layout = QtWidgets.QHBoxLayout()
         central_widget = QtWidgets.QWidget()
         central_widget.setLayout(central_layout)
-        
+
         inputs_layout = QtWidgets.QVBoxLayout()
         central_layout.addLayout(inputs_layout)
 
@@ -143,21 +138,12 @@
             self.__measurement.initialize('/', (1, 2), n=50)
             self.__measurement.start()
 
-    def __create_input_ui(self, inputs):
-        pass
-
     def __finished(self, data_dict):
         pass
 
-    def __new_data(self, data_dict):
-
-<<<<<<< HEAD
-        self.__df = self.__df.append(data_dict, ignore_index=True)
-        self.__tb_window.update_data(self.__df)
-=======
     def __create_input_ui(self, inputs):
         """Dynamically set left panel user input widgets.
-        
+
         Arguments:
             inputs: Dict[str, AbstractInput]: A dictionary of inputs as defined in SMU2Probe.inputs
         """
@@ -174,7 +160,7 @@
             element_input_field = QtWidgets.QLineEdit()
             self.__dynamic_inputs[element] = element_input_field
             element_layout.addWidget(element_input_field)
-            
+
             # Validate the input field if it is numerical:
             element_type = inputs[element].type
             element_input_validator = self.input_validators[element_type]  # This is a type object
@@ -194,13 +180,17 @@
             input_values[name] = self.__dynamic_inputs[name].text()
 
         return input_values
-    
+
     @QtCore.pyqtSlot()
     def __set_directory_name(self):
         """Open a dialogue to change the output directory."""
         self.__directory_name = QtWidgets.QFileDialog.getExistingDirectoryUrl().path() + "/"
 
->>>>>>> 5f2302e9
+
+    def __new_data(self, data_dict):
+
+        self.__df = self.__df.append(data_dict, ignore_index=True)
+        self.__tb_window.update_data(self.__df)
 
         for pair, window in self.__plot_windows.items():
             window.update_data(self.__df[list(pair)])
